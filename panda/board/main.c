#include "config.h"
#include "obj/gitversion.h"

// ********************* includes *********************

#include "libc.h"
#include "safety.h"
#include "provision.h"

#include "drivers/drivers.h"

#include "drivers/llgpio.h"
#include "gpio.h"

#include "drivers/uart.h"
#include "drivers/adc.h"
#include "drivers/usb.h"
#include "drivers/can.h"
#include "drivers/spi.h"
#include "drivers/timer.h"


// ***************************** fan *****************************

void fan_init() {
  // timer for fan PWM
  TIM3->CCMR2 = TIM_CCMR2_OC3M_2 | TIM_CCMR2_OC3M_1;
  TIM3->CCER = TIM_CCER_CC3E;
  timer_init(TIM3, 10);
}

void fan_set_speed(int fan_speed) {
  TIM3->CCR3 = fan_speed;
}

// ********************* serial debugging *********************

void debug_ring_callback(uart_ring *ring) {
  char rcv;
  while (getc(ring, &rcv)) {
    putc(ring, rcv);

    // jump to DFU flash
    if (rcv == 'z') {
      enter_bootloader_mode = ENTER_BOOTLOADER_MAGIC;
      NVIC_SystemReset();
    }

    // normal reset
    if (rcv == 'x') {
      NVIC_SystemReset();
    }

    // enable CDP mode
    if (rcv == 'C') {
      puts("switching USB to CDP mode\n");
      set_usb_power_mode(USB_POWER_CDP);
    }
    if (rcv == 'c') {
      puts("switching USB to client mode\n");
      set_usb_power_mode(USB_POWER_CLIENT);
    }
    if (rcv == 'D') {
      puts("switching USB to DCP mode\n");
      set_usb_power_mode(USB_POWER_DCP);
    }
  }
}

// ***************************** USB port *****************************

int get_health_pkt(void *dat) {
  struct __attribute__((packed)) {
    uint32_t voltage;
    uint32_t current;
    uint8_t started;
    uint8_t controls_allowed;
    uint8_t gas_interceptor_detected;
    uint8_t started_signal_detected;
    uint8_t started_alt;
  } *health = dat;

  //Voltage will be measured in mv. 5000 = 5V
  uint32_t voltage = adc_get(ADCCHAN_VOLTAGE);
  if (revision == PANDA_REV_AB) {
    //REVB has a 100, 27 (27/127) voltage divider
    //Here is the calculation for the scale
    //ADCV = VIN_S * (27/127) * (4095/3.3)
    //RETVAL = ADCV * s = VIN_S*1000
    //s = 1000/((4095/3.3)*(27/127)) = 3.79053046

    //Avoid needing floating point math
    health->voltage = (voltage * 3791) / 1000;
  } else {
    //REVC has a 10, 1 (1/11) voltage divider
    //Here is the calculation for the scale (s)
    //ADCV = VIN_S * (1/11) * (4095/3.3)
    //RETVAL = ADCV * s = VIN_S*1000
    //s = 1000/((4095/3.3)*(1/11)) = 8.8623046875

    //Avoid needing floating point math
    health->voltage = (voltage * 8862) / 1000;
  }

#ifdef PANDA
  health->current = adc_get(ADCCHAN_CURRENT);
  int safety_ignition = safety_ignition_hook();
  if (safety_ignition < 0) {
    //Use the GPIO pin to determine ignition
<<<<<<< HEAD
    health->started = (GPIOA->IDR & (1 << 1)) == 0;
    //health->started = 1; // Needed for Tesla only. Another way needs to be found
=======
    //health->started = (GPIOA->IDR & (1 << 1)) == 0;
    health->started = 1;
>>>>>>> 3c9fdabb
  } else {
    //Current safety hooks want to determine ignition (ex: GM)
    health->started = safety_ignition;
  }
#else
  health->current = 0;
  health->started = (GPIOC->IDR & (1 << 13)) != 0;
#endif

  health->controls_allowed = controls_allowed;
  health->gas_interceptor_detected = gas_interceptor_detected;

  // DEPRECATED
  health->started_alt = 0;
  health->started_signal_detected = 0;

  return sizeof(*health);
}

int usb_cb_ep1_in(uint8_t *usbdata, int len, int hardwired) {
  CAN_FIFOMailBox_TypeDef *reply = (CAN_FIFOMailBox_TypeDef *)usbdata;
  int ilen = 0;
  while (ilen < min(len/0x10, 4) && can_pop(&can_rx_q, &reply[ilen])) ilen++;
  return ilen*0x10;
}

// send on serial, first byte to select the ring
void usb_cb_ep2_out(uint8_t *usbdata, int len, int hardwired) {
  if (len == 0) return;
  uart_ring *ur = get_ring_by_number(usbdata[0]);
  if (!ur) return;
  if ((usbdata[0] < 2) || safety_tx_lin_hook(usbdata[0]-2, usbdata+1, len-1)) {
    for (int i = 1; i < len; i++) while (!putc(ur, usbdata[i]));
  }
}

// send on CAN
void usb_cb_ep3_out(uint8_t *usbdata, int len, int hardwired) {
  int dpkt = 0;
  for (dpkt = 0; dpkt < len; dpkt += 0x10) {
    uint32_t *tf = (uint32_t*)(&usbdata[dpkt]);

    // make a copy
    CAN_FIFOMailBox_TypeDef to_push;
    to_push.RDHR = tf[3];
    to_push.RDLR = tf[2];
    to_push.RDTR = tf[1];
    to_push.RIR = tf[0];

    uint8_t bus_number = (to_push.RDTR >> 4) & CAN_BUS_NUM_MASK;
    can_send(&to_push, bus_number);
  }
}

int is_enumerated = 0;

void usb_cb_enumeration_complete() {
  puts("USB enumeration complete\n");
  is_enumerated = 1;
}

int usb_cb_control_msg(USB_Setup_TypeDef *setup, uint8_t *resp, int hardwired) {
  int resp_len = 0;
  uart_ring *ur = NULL;
  int i;
  switch (setup->b.bRequest) {
    // **** 0xc0: get CAN debug info
    case 0xc0:
      puts("can tx: "); puth(can_tx_cnt);
      puts(" txd: "); puth(can_txd_cnt);
      puts(" rx: "); puth(can_rx_cnt);
      puts(" err: "); puth(can_err_cnt);
      puts("\n");
      break;
    // **** 0xc1: is grey panda
    case 0xc1:
      resp[0] = is_grey_panda;
      resp_len = 1;
      break;
    // **** 0xd0: fetch serial number
    case 0xd0:
      #ifdef PANDA
        // addresses are OTP
        if (setup->b.wValue.w == 1) {
          memcpy(resp, (void *)0x1fff79c0, 0x10);
          resp_len = 0x10;
        } else {
          get_provision_chunk(resp);
          resp_len = PROVISION_CHUNK_LEN;
        }
      #endif
      break;
    // **** 0xd1: enter bootloader mode
    case 0xd1:
      // this allows reflashing of the bootstub
      // so it's blocked over wifi
      switch (setup->b.wValue.w) {
        case 0:
          if (hardwired) {
            puts("-> entering bootloader\n");
            enter_bootloader_mode = ENTER_BOOTLOADER_MAGIC;
            NVIC_SystemReset();
          }
          break;
        case 1:
          puts("-> entering softloader\n");
          enter_bootloader_mode = ENTER_SOFTLOADER_MAGIC;
          NVIC_SystemReset();
          break;
      }
      break;
    // **** 0xd2: get health packet
    case 0xd2:
      resp_len = get_health_pkt(resp);
      break;
    // **** 0xd3: set fan speed
    case 0xd3:
      fan_set_speed(setup->b.wValue.w);
      break;
    // **** 0xd6: get version
    case 0xd6:
      COMPILE_TIME_ASSERT(sizeof(gitversion) <= MAX_RESP_LEN)
      memcpy(resp, gitversion, sizeof(gitversion));
      resp_len = sizeof(gitversion)-1;
      break;
    // **** 0xd8: reset ST
    case 0xd8:
      NVIC_SystemReset();
      break;
    // **** 0xd9: set ESP power
    case 0xd9:
      if (setup->b.wValue.w == 1) {
        set_esp_mode(ESP_ENABLED);
      } else if (setup->b.wValue.w == 2) {
        set_esp_mode(ESP_BOOTMODE);
      } else {
        set_esp_mode(ESP_DISABLED);
      }
      break;
    // **** 0xda: reset ESP, with optional boot mode
    case 0xda:
      set_esp_mode(ESP_DISABLED);
      delay(1000000);
      if (setup->b.wValue.w == 1) {
        set_esp_mode(ESP_BOOTMODE);
      } else {
        set_esp_mode(ESP_ENABLED);
      }
      delay(1000000);
      set_esp_mode(ESP_ENABLED);
      break;
    // **** 0xdb: set GMLAN multiplexing mode
    case 0xdb:
      #ifdef PANDA
        if (setup->b.wValue.w == 1) {
          // GMLAN ON
          if (setup->b.wIndex.w == 1) {
            can_set_gmlan(1);
          } else if (setup->b.wIndex.w == 2) {
            // might be ignored on rev b panda
            can_set_gmlan(2);
          }
        } else {
          can_set_gmlan(-1);
        }
      #endif
      break;
    // **** 0xdc: set safety mode
    case 0xdc:
      // this is the only way to leave silent mode
      // and it's blocked over WiFi
      // Allow ELM security mode to be set over wifi.
      if (hardwired || setup->b.wValue.w == SAFETY_NOOUTPUT || setup->b.wValue.w == SAFETY_ELM327) {
        safety_set_mode(setup->b.wValue.w, (int16_t)setup->b.wIndex.w);
        switch (setup->b.wValue.w) {
          case SAFETY_NOOUTPUT:
            can_silent = ALL_CAN_SILENT;
            break;
          case SAFETY_ELM327:
            can_silent = ALL_CAN_BUT_MAIN_SILENT;
            can_autobaud_enabled[0] = false;
            break;
          case SAFETY_TESLA:
            can_silent = ALL_CAN_LIVE;
            can_autobaud_enabled[0] = false;
            can_autobaud_enabled[1] = false;
            #ifdef PANDA
              can_autobaud_enabled[2] = false;
            #endif
            // MISSING: setup GMLAN pin as output and high level to switch EPAS CAN on Tesla Giraffe
            break;
          default:
            can_silent = ALL_CAN_LIVE;
            can_autobaud_enabled[0] = false;
            can_autobaud_enabled[1] = false;
            #ifdef PANDA
              can_autobaud_enabled[2] = false;
            #endif
            break;
        }
        can_init_all();
      }
      break;
    // **** 0xdd: enable can forwarding
    case 0xdd:
      // wValue = Can Bus Num to forward from
      // wIndex = Can Bus Num to forward to
      if (setup->b.wValue.w < BUS_MAX && setup->b.wIndex.w < BUS_MAX &&
          setup->b.wValue.w != setup->b.wIndex.w) { // set forwarding
        can_set_forwarding(setup->b.wValue.w, setup->b.wIndex.w & CAN_BUS_NUM_MASK);
      } else if(setup->b.wValue.w < BUS_MAX && setup->b.wIndex.w == 0xFF){ //Clear Forwarding
        can_set_forwarding(setup->b.wValue.w, -1);
      }
      break;
    // **** 0xde: set can bitrate
    case 0xde:
      if (setup->b.wValue.w < BUS_MAX) {
        can_autobaud_enabled[setup->b.wValue.w] = false;
        can_speed[setup->b.wValue.w] = setup->b.wIndex.w;
        can_init(CAN_NUM_FROM_BUS_NUM(setup->b.wValue.w));
      }
      break;
    // **** 0xe0: uart read
    case 0xe0:
      ur = get_ring_by_number(setup->b.wValue.w);
      if (!ur) break;
      if (ur == &esp_ring) uart_dma_drain();
      // read
      while ((resp_len < min(setup->b.wLength.w, MAX_RESP_LEN)) &&
                         getc(ur, (char*)&resp[resp_len])) {
        ++resp_len;
      }
      break;
    // **** 0xe1: uart set baud rate
    case 0xe1:
      ur = get_ring_by_number(setup->b.wValue.w);
      if (!ur) break;
      uart_set_baud(ur->uart, setup->b.wIndex.w);
      break;
    // **** 0xe2: uart set parity
    case 0xe2:
      ur = get_ring_by_number(setup->b.wValue.w);
      if (!ur) break;
      switch (setup->b.wIndex.w) {
        case 0:
          // disable parity, 8-bit
          ur->uart->CR1 &= ~(USART_CR1_PCE | USART_CR1_M);
          break;
        case 1:
          // even parity, 9-bit
          ur->uart->CR1 &= ~USART_CR1_PS;
          ur->uart->CR1 |= USART_CR1_PCE | USART_CR1_M;
          break;
        case 2:
          // odd parity, 9-bit
          ur->uart->CR1 |= USART_CR1_PS;
          ur->uart->CR1 |= USART_CR1_PCE | USART_CR1_M;
          break;
        default:
          break;
      }
      break;
    // **** 0xe4: uart set baud rate extended
    case 0xe4:
      ur = get_ring_by_number(setup->b.wValue.w);
      if (!ur) break;
      uart_set_baud(ur->uart, (int)setup->b.wIndex.w*300);
      break;
    // **** 0xe5: set CAN loopback (for testing)
    case 0xe5:
      can_loopback = (setup->b.wValue.w > 0);
      can_init_all();
      break;
    // **** 0xe6: set USB power
    case 0xe6:
      if (revision == PANDA_REV_C) {
        if (setup->b.wValue.w == 1) {
          puts("user setting CDP mode\n");
          set_usb_power_mode(USB_POWER_CDP);
        } else if (setup->b.wValue.w == 2) {
          puts("user setting DCP mode\n");
          set_usb_power_mode(USB_POWER_DCP);
        } else {
          puts("user setting CLIENT mode\n");
          set_usb_power_mode(USB_POWER_CLIENT);
        }
      }
      break;
    // **** 0xf0: do k-line wValue pulse on uart2 for Acura
    case 0xf0:
      if (setup->b.wValue.w == 1) {
        GPIOC->ODR &= ~(1 << 10);
        GPIOC->MODER &= ~GPIO_MODER_MODER10_1;
        GPIOC->MODER |= GPIO_MODER_MODER10_0;
      } else {
        GPIOC->ODR &= ~(1 << 12);
        GPIOC->MODER &= ~GPIO_MODER_MODER12_1;
        GPIOC->MODER |= GPIO_MODER_MODER12_0;
      }

      for (i = 0; i < 80; i++) {
        delay(8000);
        if (setup->b.wValue.w == 1) {
          GPIOC->ODR |= (1 << 10);
          GPIOC->ODR &= ~(1 << 10);
        } else {
          GPIOC->ODR |= (1 << 12);
          GPIOC->ODR &= ~(1 << 12);
        }
      }

      if (setup->b.wValue.w == 1) {
        GPIOC->MODER &= ~GPIO_MODER_MODER10_0;
        GPIOC->MODER |= GPIO_MODER_MODER10_1;
      } else {
        GPIOC->MODER &= ~GPIO_MODER_MODER12_0;
        GPIOC->MODER |= GPIO_MODER_MODER12_1;
      }

      delay(140 * 9000);
      break;
    // **** 0xf1: Clear CAN ring buffer.
    case 0xf1:
      if (setup->b.wValue.w == 0xFFFF) {
        puts("Clearing CAN Rx queue\n");
        can_clear(&can_rx_q);
      } else if (setup->b.wValue.w < BUS_MAX) {
        puts("Clearing CAN Tx queue\n");
        can_clear(can_queues[setup->b.wValue.w]);
      }
      break;
    // **** 0xf2: Clear UART ring buffer.
    case 0xf2:
      {
        uart_ring * rb = get_ring_by_number(setup->b.wValue.w);
        if (rb) {
          puts("Clearing UART queue.\n");
          clear_uart_buff(rb);
        }
        break;
      }
    default:
      puts("NO HANDLER ");
      puth(setup->b.bRequest);
      puts("\n");
      break;
  }
  return resp_len;
}

#ifdef PANDA
int spi_cb_rx(uint8_t *data, int len, uint8_t *data_out) {
  // data[0]  = endpoint
  // data[2]  = length
  // data[4:] = data

  int resp_len = 0;
  switch (data[0]) {
    case 0:
      // control transfer
      resp_len = usb_cb_control_msg((USB_Setup_TypeDef *)(data+4), data_out, 0);
      break;
    case 1:
      // ep 1, read
      resp_len = usb_cb_ep1_in(data_out, 0x40, 0);
      break;
    case 2:
      // ep 2, send serial
      usb_cb_ep2_out(data+4, data[2], 0);
      break;
    case 3:
      // ep 3, send CAN
      usb_cb_ep3_out(data+4, data[2], 0);
      break;
  }
  return resp_len;
}

#else

int spi_cb_rx(uint8_t *data, int len, uint8_t *data_out) { return 0; };

#endif


// ***************************** main code *****************************

void __initialize_hardware_early() {
  early();
}

void __attribute__ ((noinline)) enable_fpu() {
  // enable the FPU
  SCB->CPACR |= ((3UL << 10*2) | (3UL << 11*2));
}

int main() {
  // shouldn't have interrupts here, but just in case
  __disable_irq();

  // init early devices
  clock_init();
  periph_init();
  detect();

  // print hello
  puts("\n\n\n************************ MAIN START ************************\n");

  // detect the revision and init the GPIOs
  puts("config:\n");
  #ifdef PANDA
    puts(revision == PANDA_REV_C ? "  panda rev c\n" : "  panda rev a or b\n");
  #else
    puts("  legacy\n");
  #endif
  puts(has_external_debug_serial ? "  real serial\n" : "  USB serial\n");
  puts(is_giant_panda ? "  GIANTpanda detected\n" : "  not GIANTpanda\n");
  puts(is_grey_panda ? "  gray panda detected!\n" : "  white panda\n");
  puts(is_entering_bootmode ? "  ESP wants bootmode\n" : "  no bootmode\n");
  gpio_init();

#ifdef PANDA
  // panda has an FPU, let's use it!
  enable_fpu();
#endif

  // enable main uart if it's connected
  if (has_external_debug_serial) {
    // WEIRDNESS: without this gate around the UART, it would "crash", but only if the ESP is enabled
    // assuming it's because the lines were left floating and spurious noise was on them
    uart_init(USART2, 115200);
  }

#ifdef PANDA
  if (is_grey_panda) {
    uart_init(USART1, 9600);
  } else {
    // enable ESP uart
    uart_init(USART1, 115200);
  }
  // enable LIN
  uart_init(UART5, 10400);
  UART5->CR2 |= USART_CR2_LINEN;
  uart_init(USART3, 10400);
  USART3->CR2 |= USART_CR2_LINEN;
#endif

  // init microsecond system timer
  // increments 1000000 times per second
  // generate an update to set the prescaler
  TIM2->PSC = 48-1;
  TIM2->CR1 = TIM_CR1_CEN;
  TIM2->EGR = TIM_EGR_UG;
  // use TIM2->CNT to read

  // enable USB
  usb_init();

  // default to silent mode to prevent issues with Ford
  safety_set_mode(SAFETY_NOOUTPUT, 0);
  can_silent = ALL_CAN_SILENT;
  can_init_all();

  adc_init();

#ifdef PANDA
  spi_init();
#endif

  // set PWM
  fan_init();
  fan_set_speed(0);

  puts("**** INTERRUPTS ON ****\n");

  __enable_irq();

  // if the error interrupt is enabled to quickly when the CAN bus is active
  // something bad happens and you can't connect to the device over USB
  delay(10000000);
  CAN1->IER |= CAN_IER_ERRIE | CAN_IER_LECIE;

  // LED should keep on blinking all the time
  uint64_t cnt = 0;

  #ifdef PANDA
    uint64_t marker = 0;
    #define CURRENT_THRESHOLD 0xF00
    #define CLICKS 8
  #endif

  for (cnt=0;;cnt++) {
    can_live = pending_can_live;

    //puth(usart1_dma); puts(" "); puth(DMA2_Stream5->M0AR); puts(" "); puth(DMA2_Stream5->NDTR); puts("\n");

    #ifdef PANDA
      int current = adc_get(ADCCHAN_CURRENT);

      switch (usb_power_mode) {
        case USB_POWER_CLIENT:
          if ((cnt-marker) >= CLICKS) {
            if (!is_enumerated) {
              puts("USBP: didn't enumerate, switching to CDP mode\n");
              // switch to CDP
              set_usb_power_mode(USB_POWER_CDP);
              marker = cnt;
            }
          }
          // keep resetting the timer if it's enumerated
          if (is_enumerated) {
            marker = cnt;
          }
          break;
        case USB_POWER_CDP:
          // been CLICKS clicks since we switched to CDP
          if ((cnt-marker) >= CLICKS) {
            // measure current draw, if positive and no enumeration, switch to DCP
            if (!is_enumerated && current < CURRENT_THRESHOLD) {
              puts("USBP: no enumeration with current draw, switching to DCP mode\n");
              set_usb_power_mode(USB_POWER_DCP);
              marker = cnt;
            }
          }
          // keep resetting the timer if there's no current draw in CDP
          if (current >= CURRENT_THRESHOLD) {
            marker = cnt;
          }
          break;
        case USB_POWER_DCP:
          // been at least CLICKS clicks since we switched to DCP
          if ((cnt-marker) >= CLICKS) {
            // if no current draw, switch back to CDP
            if (current >= CURRENT_THRESHOLD) {
              puts("USBP: no current draw, switching back to CDP mode\n");
              set_usb_power_mode(USB_POWER_CDP);
              marker = cnt;
            }
          }
          // keep resetting the timer if there's current draw in DCP
          if (current < CURRENT_THRESHOLD) {
            marker = cnt;
          }
          break;
      }

      // ~0x9a = 500 ma
      /*puth(current);
      puts("\n");*/
    #endif

    // reset this every 16th pass
    if ((cnt&0xF) == 0) pending_can_live = 0;

    #ifdef DEBUG
      puts("** blink ");
      puth(can_rx_q.r_ptr); puts(" "); puth(can_rx_q.w_ptr); puts("  ");
      puth(can_tx1_q.r_ptr); puts(" "); puth(can_tx1_q.w_ptr); puts("  ");
      puth(can_tx2_q.r_ptr); puts(" "); puth(can_tx2_q.w_ptr); puts("\n");
    #endif

    // set green LED to be controls allowed
    set_led(LED_GREEN, controls_allowed);

    // blink the red LED
    int div_mode = ((usb_power_mode == USB_POWER_DCP) ? 4 : 1);

    for (int div_mode_loop = 0; div_mode_loop < div_mode; div_mode_loop++) {
      for (int fade = 0; fade < 1024; fade += 8) {
        for (int i = 0; i < 128/div_mode; i++) {
          set_led(LED_RED, 0);
          if (fade < 512) { delay(512-fade); } else { delay(fade-512); }
          set_led(LED_RED, 1);
          if (fade < 512) { delay(fade); } else { delay(1024-fade); }
        }
      }
    }

    // turn off the blue LED, turned on by CAN
    #ifdef PANDA
      set_led(LED_BLUE, 0);
    #endif
  }

  return 0;
}<|MERGE_RESOLUTION|>--- conflicted
+++ resolved
@@ -107,13 +107,8 @@
   int safety_ignition = safety_ignition_hook();
   if (safety_ignition < 0) {
     //Use the GPIO pin to determine ignition
-<<<<<<< HEAD
     health->started = (GPIOA->IDR & (1 << 1)) == 0;
     //health->started = 1; // Needed for Tesla only. Another way needs to be found
-=======
-    //health->started = (GPIOA->IDR & (1 << 1)) == 0;
-    health->started = 1;
->>>>>>> 3c9fdabb
   } else {
     //Current safety hooks want to determine ignition (ex: GM)
     health->started = safety_ignition;
