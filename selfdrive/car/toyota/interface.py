#!/usr/bin/env python
from common.realtime import sec_since_boot
from cereal import car, log
from selfdrive.config import Conversions as CV
from selfdrive.controls.lib.drive_helpers import EventTypes as ET, create_event
from selfdrive.controls.lib.vehicle_model import VehicleModel
from selfdrive.car.toyota.carstate import CarState, get_can_parser
from selfdrive.car.toyota.values import ECU, check_ecu_msgs, CAR
from selfdrive.swaglog import cloudlog

try:
  from selfdrive.car.toyota.carcontroller import CarController
except ImportError:
  CarController = None


class CarInterface(object):
  def __init__(self, CP, sendcan=None):
    self.CP = CP
    self.VM = VehicleModel(CP)

    self.frame = 0
    self.gas_pressed_prev = False
    self.brake_pressed_prev = False
    self.can_invalid_count = 0
    self.cruise_enabled_prev = False

    # *** init the major players ***
    self.CS = CarState(CP)

    self.cp = get_can_parser(CP)

    # sending if read only is False
    if sendcan is not None:
      self.sendcan = sendcan
      self.CC = CarController(self.cp.dbc_name, CP.carFingerprint, CP.enableCamera, CP.enableDsu, CP.enableApgs)

  @staticmethod
  def compute_gb(accel, speed):
    return float(accel) / 3.0

  @staticmethod
  def calc_accel_override(a_ego, a_target, v_ego, v_target):
    return 1.0

  @staticmethod
  def get_params(candidate, fingerprint):

    # kg of standard extra cargo to count for drive, gas, etc...
    std_cargo = 136

    ret = car.CarParams.new_message()

    ret.carName = "toyota"
    ret.carFingerprint = candidate

    ret.safetyModel = car.CarParams.SafetyModels.toyota

    # pedal
    ret.enableCruise = not ret.enableGasInterceptor

    # FIXME: hardcoding honda civic 2016 touring params so they can be used to
    # scale unknown params for other cars
    mass_civic = 2923 * CV.LB_TO_KG + std_cargo
    wheelbase_civic = 2.70
    centerToFront_civic = wheelbase_civic * 0.4
    centerToRear_civic = wheelbase_civic - centerToFront_civic
    rotationalInertia_civic = 2500
    tireStiffnessFront_civic = 192150
    tireStiffnessRear_civic = 202500

    ret.steerKiBP, ret.steerKpBP = [[0.], [0.]]
    ret.steerActuatorDelay = 0.12  # Default delay, Prius has larger delay

    if candidate == CAR.PRIUS:
      stop_and_go = True
      ret.safetyParam = 66  # see conversion factor for STEER_TORQUE_EPS in dbc file
      ret.wheelbase = 2.70
      ret.steerRatio = 15.00   # unknown end-to-end spec
      tire_stiffness_factor = 0.6371   # hand-tune
      ret.mass = 3045 * CV.LB_TO_KG + std_cargo
      ret.steerKpV, ret.steerKiV = [[0.4], [0.01]]
      ret.steerKf = 0.00006   # full torque for 10 deg at 80mph means 0.00007818594
      # TODO: Prius seem to have very laggy actuators. Understand if it is lag or hysteresis
      ret.steerActuatorDelay = 0.25
      if ret.enableGasInterceptor:
        ret.gasMaxV = [0.7]
        ret.longitudinalKpV = [3.6, 2.4, 1.5]
        ret.longitudinalKiV = [0.54, 0.36]
      else:
        ret.gasMaxV = [0.2]
        ret.longitudinalKpV = [3.6, 2.4, 1.5]
        ret.longitudinalKiV = [0.54, 0.36]

    elif candidate in [CAR.RAV4]:
      ret.safetyParam = 73  # see conversion factor for STEER_TORQUE_EPS in dbc file
      ret.wheelbase = 2.66 # 2.65 default
      ret.steerRatio = 14 # Rav4 2018 16.3 default
      ret.mass = 4100./2.205 + std_cargo  # mean between normal and hybrid
      ret.steerKpV, ret.steerKiV = [[0.45], [0.045]] #0.6 0.05 default
      ret.wheelbase = 2.65
      tire_stiffness_factor = 0.5533
      ret.steerKf = 0.00006 # full torque for 10 deg at 80mph means 0.00007818594
      if ret.enableGasInterceptor:
        stop_and_go = True
        ret.gasMaxV = [0.7]
        ret.longitudinalKpV = [1.2, 0.8, 0.5]
        ret.longitudinalKiV = [0.18, 0.12]
      else:
        stop_and_go = False
        ret.gasMaxV = [0.2]
        ret.longitudinalKpV = [3.6, 1.1, 1.0]
        ret.longitudinalKiV = [0.5, 0.24]
    elif candidate in [CAR.RAV4H]:
      stop_and_go = True
      ret.safetyParam = 73  # see conversion factor for STEER_TORQUE_EPS in dbc file
      ret.wheelbase = 2.65 # 2.65 default
      ret.steerRatio = 16.00 # Rav4 2018 16.3 default
      ret.mass = 4100./2.205 + std_cargo  # mean between normal and hybrid
      ret.steerKpV, ret.steerKiV = [[0.6], [0.05]] #0.6 0.05 default
      ret.wheelbase = 2.65
      tire_stiffness_factor = 0.5533
      ret.steerKf = 0.00006 # full torque for 10 deg at 80mph means 0.00007818594
      if ret.enableGasInterceptor:
        ret.gasMaxV = [0.7]
        ret.longitudinalKpV = [1.2, 0.8, 0.5]
        ret.longitudinalKiV = [0.18, 0.12]
      else:
        ret.gasMaxV = [0.2]
        ret.longitudinalKpV = [3.6, 1.1, 1.0]
        ret.longitudinalKiV = [0.5, 0.24]

    elif candidate == CAR.COROLLA:
      stop_and_go = False
      ret.safetyParam = 100 # see conversion factor for STEER_TORQUE_EPS in dbc file
      ret.wheelbase = 2.70
      ret.steerRatio = 17.8
      tire_stiffness_factor = 0.444
      ret.mass = 2860 * CV.LB_TO_KG + std_cargo  # mean between normal and hybrid
      ret.steerKpV, ret.steerKiV = [[0.2], [0.05]]
      ret.steerKf = 0.00003   # full torque for 20 deg at 80mph means 0.00007818594
      if ret.enableGasInterceptor:
        ret.gasMaxV = [0.7]
        ret.longitudinalKpV = [1.2, 0.8, 0.5]
        ret.longitudinalKiV = [0.18, 0.12]
      else:
        ret.gasMaxV = [0.2]
        ret.longitudinalKpV = [3.6, 1.1, 1.0]
        ret.longitudinalKiV = [0.5, 0.24]

    elif candidate == CAR.LEXUS_RXH:
      stop_and_go = True
      ret.safetyParam = 100 # see conversion factor for STEER_TORQUE_EPS in dbc file
      ret.wheelbase = 2.79
      ret.steerRatio = 16.  # 14.8 is spec end-to-end
      tire_stiffness_factor = 0.444  # not optimized yet
      ret.mass = 4481 * CV.LB_TO_KG + std_cargo  # mean between min and max
      ret.steerKpV, ret.steerKiV = [[0.6], [0.1]]
      ret.steerKf = 0.00006   # full torque for 10 deg at 80mph means 0.00007818594
      if ret.enableGasInterceptor:
        ret.gasMaxV = [0.7]
        ret.longitudinalKpV = [1.2, 0.8, 0.5]
        ret.longitudinalKiV = [0.18, 0.12]
      else:
        ret.gasMaxV = [0.2]
        ret.longitudinalKpV = [3.6, 1.1, 1.0]
        ret.longitudinalKiV = [0.5, 0.24]

    elif candidate in [CAR.CHR, CAR.CHRH]:
      stop_and_go = True
      ret.safetyParam = 100
      ret.wheelbase = 2.63906
      ret.steerRatio = 13.6
      tire_stiffness_factor = 0.7933
      ret.mass = 3300. * CV.LB_TO_KG + std_cargo
      ret.steerKpV, ret.steerKiV = [[0.723], [0.0428]]
      ret.steerKf = 0.00006
      if ret.enableGasInterceptor:
        ret.gasMaxV = [0.7]
        ret.longitudinalKpV = [1.2, 0.8, 0.5]
        ret.longitudinalKiV = [0.18, 0.12]
      else:
        ret.gasMaxV = [0.2]
        ret.longitudinalKpV = [3.6, 1.1, 1.0]
        ret.longitudinalKiV = [0.5, 0.24]

    elif candidate in [CAR.CAMRY, CAR.CAMRYH]:
      stop_and_go = True
      ret.safetyParam = 100
      ret.wheelbase = 2.82448
      ret.steerRatio = 13.7
      tire_stiffness_factor = 0.7933
      ret.mass = 3400 * CV.LB_TO_KG + std_cargo #mean between normal and hybrid
      ret.steerKpV, ret.steerKiV = [[0.6], [0.1]]
      ret.steerKf = 0.00006
      if ret.enableGasInterceptor:
        ret.gasMaxV = [0.7]
        ret.longitudinalKpV = [1.2, 0.8, 0.5]
        ret.longitudinalKiV = [0.18, 0.12]
      else:
        ret.gasMaxV = [0.2]
        ret.longitudinalKpV = [3.6, 1.1, 1.0]
        ret.longitudinalKiV = [0.5, 0.24]

    elif candidate in [CAR.HIGHLANDER, CAR.HIGHLANDERH]:
      stop_and_go = True
      ret.safetyParam = 100
      ret.wheelbase = 2.78
      ret.steerRatio = 16.0
      tire_stiffness_factor = 0.444 # not optimized yet
      ret.mass = 4607 * CV.LB_TO_KG + std_cargo #mean between normal and hybrid limited
      ret.steerKpV, ret.steerKiV = [[0.6], [0.05]]
      ret.steerKf = 0.00006
      if ret.enableGasInterceptor:
        ret.gasMaxV = [0.7]
        ret.longitudinalKpV = [1.2, 0.8, 0.5]
        ret.longitudinalKiV = [0.18, 0.12]
      else:
        ret.gasMaxV = [0.2]
        ret.longitudinalKpV = [3.6, 1.1, 1.0]
        ret.longitudinalKiV = [0.5, 0.24]

    ret.steerRateCost = 1.
    ret.centerToFront = ret.wheelbase * 0.44

    ret.longPidDeadzoneBP = [0., 9.]
    ret.longPidDeadzoneV = [0., .15]

    #detect the Pedal address
    ret.enableGasInterceptor = 0x201 in fingerprint
    
    
    # min speed to enable ACC. if car can do stop and go, then set enabling speed
    # to a negative value, so it won't matter.
    ret.minEnableSpeed = -1. if (stop_and_go or ret.enableGasInterceptor) else 19. * CV.MPH_TO_MS
    
    centerToRear = ret.wheelbase - ret.centerToFront
    # TODO: get actual value, for now starting with reasonable value for
    # civic and scaling by mass and wheelbase
    ret.rotationalInertia = rotationalInertia_civic * \
                            ret.mass * ret.wheelbase**2 / (mass_civic * wheelbase_civic**2)

    # TODO: start from empirically derived lateral slip stiffness for the civic and scale by
    # mass and CG position, so all cars will have approximately similar dyn behaviors
    ret.tireStiffnessFront = (tireStiffnessFront_civic * tire_stiffness_factor) * \
                             ret.mass / mass_civic * \
                             (centerToRear / ret.wheelbase) / (centerToRear_civic / wheelbase_civic)
    ret.tireStiffnessRear = (tireStiffnessRear_civic * tire_stiffness_factor) * \
                            ret.mass / mass_civic * \
                            (ret.centerToFront / ret.wheelbase) / (centerToFront_civic / wheelbase_civic)

    # no rear steering, at least on the listed cars above
    ret.steerRatioRear = 0.
    ret.steerControlType = car.CarParams.SteerControlType.torque

    # steer, gas, brake limitations VS speed
    ret.steerMaxBP = [16. * CV.KPH_TO_MS, 45. * CV.KPH_TO_MS]  # breakpoints at 1 and 40 kph
    ret.steerMaxV = [1., 1.]  # 2/3rd torque allowed above 45 kph
    ret.gasMaxBP = [0.]
    #ret.gasMaxV = [0.2]
    ret.brakeMaxBP = [5., 20.]
    ret.brakeMaxV = [1., 0.8]

    ret.enableCamera = not check_ecu_msgs(fingerprint, ECU.CAM)
    ret.enableDsu = not check_ecu_msgs(fingerprint, ECU.DSU)
    ret.enableApgs = False #not check_ecu_msgs(fingerprint, ECU.APGS)
    cloudlog.warn("ECU Camera Simulated: %r", ret.enableCamera)
    cloudlog.warn("ECU DSU Simulated: %r", ret.enableDsu)
    cloudlog.warn("ECU APGS Simulated: %r", ret.enableApgs)
    cloudlog.warn("ECU Gas Interceptor: %r", ret.enableGasInterceptor)

    ret.steerLimitAlert = False
    ret.stoppingControl = False
    ret.startAccel = 0.0

    ret.longitudinalKpBP = [0., 5., 35.]
<<<<<<< HEAD
    ret.longitudinalKiBP = [0., 35.]
=======

    ret.longitudinalKiBP = [0., 35.]

>>>>>>> e9215013

    return ret
    

    return ret

  # returns a car.CarState
  def update(self, c):
    # ******************* do can recv *******************
    canMonoTimes = []

    self.cp.update(int(sec_since_boot() * 1e9), False)

    self.CS.update(self.cp)

    # create message
    ret = car.CarState.new_message()

    # speeds
    ret.vEgo = self.CS.v_ego
    ret.vEgoRaw = self.CS.v_ego_raw
    ret.aEgo = self.CS.a_ego
    ret.yawRate = self.VM.yaw_rate(self.CS.angle_steers * CV.DEG_TO_RAD, self.CS.v_ego)
    ret.standstill = self.CS.standstill
    ret.wheelSpeeds.fl = self.CS.v_wheel_fl
    ret.wheelSpeeds.fr = self.CS.v_wheel_fr
    ret.wheelSpeeds.rl = self.CS.v_wheel_rl
    ret.wheelSpeeds.rr = self.CS.v_wheel_rr

    # gear shifter
    ret.gearShifter = self.CS.gear_shifter

    # gas pedal
    ret.gas = self.CS.car_gas
    if self.CP.enableGasInterceptor:
      # use interceptor values to disengage on pedal press
      ret.gasPressed = self.CS.pedal_gas > 15
    else:
      ret.gasPressed = self.CS.pedal_gas > 0

    # brake pedal
    ret.brake = self.CS.user_brake
    ret.brakePressed = self.CS.brake_pressed != 0
    ret.brakeLights = self.CS.brake_lights

    # steering wheel
    ret.steeringAngle = self.CS.angle_steers
    ret.steeringRate = self.CS.angle_steers_rate

    ret.steeringTorque = self.CS.steer_torque_driver
    ret.steeringPressed = self.CS.steer_override

    # cruise state
    ret.cruiseState.enabled = self.CS.pcm_acc_status != 0
    ret.cruiseState.speed = self.CS.v_cruise_pcm * CV.KPH_TO_MS
    ret.cruiseState.available = bool(self.CS.main_on)
    ret.cruiseState.speedOffset = 0.
    if self.CP.carFingerprint in [CAR.RAV4H, CAR.HIGHLANDERH, CAR.HIGHLANDER] or self.CP.enableGasInterceptor:
      # ignore standstill in hybrid vehicles, since pcm allows to restart without
      # receiving any special command
      # also if interceptor is detected
      ret.cruiseState.standstill = False
    else:
      ret.cruiseState.standstill = self.CS.pcm_acc_status == 7

    buttonEvents = []
    if self.CS.left_blinker_on != self.CS.prev_left_blinker_on:
      be = car.CarState.ButtonEvent.new_message()
      be.type = 'leftBlinker'
      be.pressed = self.CS.left_blinker_on != 0
      buttonEvents.append(be)

    if self.CS.right_blinker_on != self.CS.prev_right_blinker_on:
      be = car.CarState.ButtonEvent.new_message()
      be.type = 'rightBlinker'
      be.pressed = self.CS.right_blinker_on != 0
      buttonEvents.append(be)

    ret.buttonEvents = buttonEvents
    ret.leftBlinker = bool(self.CS.left_blinker_on)
    ret.rightBlinker = bool(self.CS.right_blinker_on)
    ret.blindspot = self.CS.blind_spot_on
    ret.blindspotside = self.CS.blind_spot_side
    ret.blindspotonprev =self.CS.blind_spot_on_prev
    ret.doorOpen = not self.CS.door_all_closed
    ret.seatbeltUnlatched = not self.CS.seatbelt

    ret.genericToggle = self.CS.generic_toggle
    ret.laneDepartureToggle = self.CS.lane_departure_toggle_on
    ret.distanceToggle = self.CS.distance_toggle
    ret.accSlowToggle = self.CS.acc_slow_on
    ret.readdistancelines = self.CS.read_distance_lines
    ret.gasbuttonstatus = self.CS.cstm_btns.get_button_status("gas")
    
    # events
    events = []
    if not self.CS.can_valid:
      self.can_invalid_count += 1
      if self.can_invalid_count >= 5:
        events.append(create_event('commIssue', [ET.NO_ENTRY, ET.IMMEDIATE_DISABLE]))
    else:
      self.can_invalid_count = 0
    if not ret.gearShifter == 'drive' and self.CP.enableDsu:
      events.append(create_event('wrongGear', [ET.NO_ENTRY, ET.SOFT_DISABLE]))
    if ret.doorOpen:
      events.append(create_event('doorOpen', [ET.NO_ENTRY, ET.SOFT_DISABLE]))
    if ret.seatbeltUnlatched:
      events.append(create_event('seatbeltNotLatched', [ET.NO_ENTRY, ET.SOFT_DISABLE]))
    if self.CS.esp_disabled and self.CP.enableDsu:
      events.append(create_event('espDisabled', [ET.NO_ENTRY, ET.SOFT_DISABLE]))
    if not self.CS.main_on and self.CP.enableDsu:
      events.append(create_event('wrongCarMode', [ET.NO_ENTRY, ET.USER_DISABLE]))
    if ret.gearShifter == 'reverse' and self.CP.enableDsu:
      events.append(create_event('reverseGear', [ET.NO_ENTRY, ET.IMMEDIATE_DISABLE]))
    if self.CS.steer_error:
      events.append(create_event('steerTempUnavailable', [ET.NO_ENTRY, ET.WARNING]))
    if self.CS.low_speed_lockout and self.CP.enableDsu:
      events.append(create_event('lowSpeedLockout', [ET.NO_ENTRY, ET.PERMANENT]))
    if ret.vEgo < self.CP.minEnableSpeed and self.CP.enableDsu:
      events.append(create_event('speedTooLow', [ET.NO_ENTRY]))
      if c.actuators.gas > 0.1:
        # some margin on the actuator to not false trigger cancellation while stopping
        events.append(create_event('speedTooLow', [ET.IMMEDIATE_DISABLE]))
      if ret.vEgo < 0.001:
        # while in standstill, send a user alert
        events.append(create_event('manualRestart', [ET.WARNING]))

    # enable request in prius is simple, as we activate when Toyota is active (rising edge)
    if ret.cruiseState.enabled and not self.cruise_enabled_prev:
      events.append(create_event('pcmEnable', [ET.ENABLE]))
    elif not ret.cruiseState.enabled:
      events.append(create_event('pcmDisable', [ET.USER_DISABLE]))

    # disable on pedals rising edge or when brake is pressed and speed isn't zero
    if (ret.gasPressed and not self.gas_pressed_prev) or \
       (ret.brakePressed and (not self.brake_pressed_prev or ret.vEgo > 0.001)):
      events.append(create_event('pedalPressed', [ET.NO_ENTRY, ET.USER_DISABLE]))

    if ret.gasPressed:
      events.append(create_event('pedalPressed', [ET.PRE_ENABLE]))

    ret.events = events
    ret.canMonoTimes = canMonoTimes

    self.gas_pressed_prev = ret.gasPressed
    self.brake_pressed_prev = ret.brakePressed
    self.cruise_enabled_prev = ret.cruiseState.enabled

    return ret.as_reader()

  # pass in a car.CarControl
  # to be called @ 100hz
  def apply(self, c, perception_state=log.Live20Data.new_message()):

    self.CC.update(self.sendcan, c.enabled, self.CS, self.frame,
                   c.actuators, c.cruiseControl.cancel, c.hudControl.visualAlert,
                   c.hudControl.audibleAlert)

    self.frame += 1
    return False<|MERGE_RESOLUTION|>--- conflicted
+++ resolved
@@ -274,17 +274,8 @@
     ret.startAccel = 0.0
 
     ret.longitudinalKpBP = [0., 5., 35.]
-<<<<<<< HEAD
     ret.longitudinalKiBP = [0., 35.]
-=======
-
-    ret.longitudinalKiBP = [0., 35.]
-
->>>>>>> e9215013
-
-    return ret
     
-
     return ret
 
   # returns a car.CarState
