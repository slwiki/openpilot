#!/usr/bin/env python
from common.realtime import sec_since_boot
from cereal import car, log
from selfdrive.config import Conversions as CV
from selfdrive.controls.lib.drive_helpers import EventTypes as ET, create_event
from selfdrive.controls.lib.vehicle_model import VehicleModel
from selfdrive.car.toyota.carstate import CarState, get_can_parser
from selfdrive.car.toyota.values import ECU, check_ecu_msgs, CAR
from selfdrive.swaglog import cloudlog

try:
  from selfdrive.car.toyota.carcontroller import CarController
except ImportError:
  CarController = None


class CarInterface(object):
  def __init__(self, CP, sendcan=None):
    self.CP = CP
    self.VM = VehicleModel(CP)

    self.frame = 0
    self.gas_pressed_prev = False
    self.brake_pressed_prev = False
    self.can_invalid_count = 0
    self.cruise_enabled_prev = False

    # *** init the major players ***
    self.CS = CarState(CP)

    self.cp = get_can_parser(CP)

    # sending if read only is False
    if sendcan is not None:
      self.sendcan = sendcan
      self.CC = CarController(self.cp.dbc_name, CP.carFingerprint, CP.enableCamera, CP.enableDsu, CP.enableApgs)

  @staticmethod
  def compute_gb(accel, speed):
    return float(accel) / 3.0

  @staticmethod
  def calc_accel_override(a_ego, a_target, v_ego, v_target):
    return 1.0

  @staticmethod
  def get_params(candidate, fingerprint):

    # kg of standard extra cargo to count for drive, gas, etc...
    std_cargo = 136

    ret = car.CarParams.new_message()

    ret.carName = "toyota"
    ret.carFingerprint = candidate

    ret.safetyModel = car.CarParams.SafetyModels.toyota

    # pedal
    ret.enableCruise = not ret.enableGasInterceptor

    # FIXME: hardcoding honda civic 2016 touring params so they can be used to
    # scale unknown params for other cars
    mass_civic = 2923 * CV.LB_TO_KG + std_cargo
    wheelbase_civic = 2.70
    centerToFront_civic = wheelbase_civic * 0.4
    centerToRear_civic = wheelbase_civic - centerToFront_civic
    rotationalInertia_civic = 2500
    tireStiffnessFront_civic = 192150
    tireStiffnessRear_civic = 202500

    ret.steerKiBP, ret.steerKpBP = [[0.], [0.]]
    ret.steerActuatorDelay = 0.12  # Default delay, Prius has larger delay

    if candidate == CAR.PRIUS:
      stop_and_go = True
      ret.safetyParam = 66  # see conversion factor for STEER_TORQUE_EPS in dbc file
      ret.wheelbase = 2.70
      ret.steerRatio = 15.00   # unknown end-to-end spec
      tire_stiffness_factor = 0.6371   # hand-tune
      ret.mass = 3045 * CV.LB_TO_KG + std_cargo
      ret.steerKpV, ret.steerKiV = [[0.4], [0.01]]
      ret.steerKf = 0.00006   # full torque for 10 deg at 80mph means 0.00007818594
      # TODO: Prius seem to have very laggy actuators. Understand if it is lag or hysteresis
      ret.steerActuatorDelay = 0.25
      if ret.enableGasInterceptor:
        ret.gasMaxV = [0.7]
        ret.longitudinalKpV = [3.6, 2.4, 1.5]
        ret.longitudinalKiV = [0.54, 0.36]
      else:
        ret.gasMaxV = [0.2]
        ret.longitudinalKpV = [3.6, 2.4, 1.5]
        ret.longitudinalKiV = [0.54, 0.36]

    elif candidate in [CAR.RAV4]:
      ret.safetyParam = 73  # see conversion factor for STEER_TORQUE_EPS in dbc file
      ret.wheelbase = 2.66 # 2.65 default
      ret.steerRatio = 14 # Rav4 2018 16.3 default
      ret.mass = 4100./2.205 + std_cargo  # mean between normal and hybrid
      ret.steerKpV, ret.steerKiV = [[0.45], [0.045]] #0.6 0.05 default
      ret.wheelbase = 2.65
      tire_stiffness_factor = 0.5533
      ret.steerKf = 0.00006 # full torque for 10 deg at 80mph means 0.00007818594
      if ret.enableGasInterceptor:
        stop_and_go = True
        ret.gasMaxV = [0.7]
        ret.longitudinalKpV = [1.2, 0.8, 0.5]
        ret.longitudinalKiV = [0.18, 0.12]
      else:
        stop_and_go = False
        ret.gasMaxV = [0.2]
        ret.longitudinalKpV = [3.6, 1.1, 1.0]
        ret.longitudinalKiV = [0.5, 0.24]
    elif candidate in [CAR.RAV4H]:
      stop_and_go = True
      ret.safetyParam = 73  # see conversion factor for STEER_TORQUE_EPS in dbc file
      ret.wheelbase = 2.65 # 2.65 default
      ret.steerRatio = 16.00 # Rav4 2018 16.3 default
      ret.mass = 4100./2.205 + std_cargo  # mean between normal and hybrid
      ret.steerKpV, ret.steerKiV = [[0.6], [0.05]] #0.6 0.05 default
      ret.wheelbase = 2.65
      tire_stiffness_factor = 0.5533
      ret.steerKf = 0.00006 # full torque for 10 deg at 80mph means 0.00007818594
      if ret.enableGasInterceptor:
        ret.gasMaxV = [0.7]
        ret.longitudinalKpV = [1.2, 0.8, 0.5]
        ret.longitudinalKiV = [0.18, 0.12]
      else:
        ret.gasMaxV = [0.2]
        ret.longitudinalKpV = [3.6, 1.1, 1.0]
        ret.longitudinalKiV = [0.5, 0.24]

    elif candidate == CAR.COROLLA:
      stop_and_go = False
      ret.safetyParam = 100 # see conversion factor for STEER_TORQUE_EPS in dbc file
      ret.wheelbase = 2.70
      ret.steerRatio = 17.8
      tire_stiffness_factor = 0.444
      ret.mass = 2860 * CV.LB_TO_KG + std_cargo  # mean between normal and hybrid
      ret.steerKpV, ret.steerKiV = [[0.2], [0.05]]
      ret.steerKf = 0.00003   # full torque for 20 deg at 80mph means 0.00007818594
      if ret.enableGasInterceptor:
        ret.gasMaxV = [0.7]
        ret.longitudinalKpV = [1.2, 0.8, 0.5]
        ret.longitudinalKiV = [0.18, 0.12]
      else:
        ret.gasMaxV = [0.2]
        ret.longitudinalKpV = [3.6, 1.1, 1.0]
        ret.longitudinalKiV = [0.5, 0.24]

    elif candidate == CAR.LEXUS_RXH:
      stop_and_go = True
      ret.safetyParam = 100 # see conversion factor for STEER_TORQUE_EPS in dbc file
      ret.wheelbase = 2.79
      ret.steerRatio = 16.  # 14.8 is spec end-to-end
      tire_stiffness_factor = 0.444  # not optimized yet
      ret.mass = 4481 * CV.LB_TO_KG + std_cargo  # mean between min and max
      ret.steerKpV, ret.steerKiV = [[0.6], [0.1]]
      ret.steerKf = 0.00006   # full torque for 10 deg at 80mph means 0.00007818594
      if ret.enableGasInterceptor:
        ret.gasMaxV = [0.7]
        ret.longitudinalKpV = [1.2, 0.8, 0.5]
        ret.longitudinalKiV = [0.18, 0.12]
      else:
        ret.gasMaxV = [0.2]
        ret.longitudinalKpV = [3.6, 1.1, 1.0]
        ret.longitudinalKiV = [0.5, 0.24]

    elif candidate in [CAR.CHR, CAR.CHRH]:
      stop_and_go = True
      ret.safetyParam = 100
      ret.wheelbase = 2.63906
      ret.steerRatio = 13.6
      tire_stiffness_factor = 0.7933
      ret.mass = 3300. * CV.LB_TO_KG + std_cargo
      ret.steerKpV, ret.steerKiV = [[0.723], [0.0428]]
      ret.steerKf = 0.00006
      if ret.enableGasInterceptor:
        ret.gasMaxV = [0.7]
        ret.longitudinalKpV = [1.2, 0.8, 0.5]
        ret.longitudinalKiV = [0.18, 0.12]
      else:
        ret.gasMaxV = [0.2]
        ret.longitudinalKpV = [3.6, 1.1, 1.0]
        ret.longitudinalKiV = [0.5, 0.24]

    elif candidate in [CAR.CAMRY, CAR.CAMRYH]:
      stop_and_go = True
      ret.safetyParam = 100
      ret.wheelbase = 2.82448
      ret.steerRatio = 13.7
      tire_stiffness_factor = 0.7933
      ret.mass = 3400 * CV.LB_TO_KG + std_cargo #mean between normal and hybrid
      ret.steerKpV, ret.steerKiV = [[0.6], [0.1]]
      ret.steerKf = 0.00006
      if ret.enableGasInterceptor:
        ret.gasMaxV = [0.7]
        ret.longitudinalKpV = [1.2, 0.8, 0.5]
        ret.longitudinalKiV = [0.18, 0.12]
      else:
        ret.gasMaxV = [0.2]
        ret.longitudinalKpV = [3.6, 1.1, 1.0]
        ret.longitudinalKiV = [0.5, 0.24]

    elif candidate in [CAR.HIGHLANDER, CAR.HIGHLANDERH]:
      stop_and_go = True
      ret.safetyParam = 100
      ret.wheelbase = 2.78
      ret.steerRatio = 16.0
      tire_stiffness_factor = 0.444 # not optimized yet
      ret.mass = 4607 * CV.LB_TO_KG + std_cargo #mean between normal and hybrid limited
      ret.steerKpV, ret.steerKiV = [[0.6], [0.05]]
      ret.steerKf = 0.00006
      if ret.enableGasInterceptor:
        ret.gasMaxV = [0.7]
        ret.longitudinalKpV = [1.2, 0.8, 0.5]
        ret.longitudinalKiV = [0.18, 0.12]
      else:
        ret.gasMaxV = [0.2]
        ret.longitudinalKpV = [3.6, 1.1, 1.0]
        ret.longitudinalKiV = [0.5, 0.24]

    ret.steerRateCost = 1.
    ret.centerToFront = ret.wheelbase * 0.44

    ret.longPidDeadzoneBP = [0., 9.]
    ret.longPidDeadzoneV = [0., .15]

    #detect the Pedal address
    ret.enableGasInterceptor = 0x201 in fingerprint
    
    
    # min speed to enable ACC. if car can do stop and go, then set enabling speed
    # to a negative value, so it won't matter.
    ret.minEnableSpeed = -1. if (stop_and_go or ret.enableGasInterceptor) else 19. * CV.MPH_TO_MS
    
    centerToRear = ret.wheelbase - ret.centerToFront
    # TODO: get actual value, for now starting with reasonable value for
    # civic and scaling by mass and wheelbase
    ret.rotationalInertia = rotationalInertia_civic * \
                            ret.mass * ret.wheelbase**2 / (mass_civic * wheelbase_civic**2)

    # TODO: start from empirically derived lateral slip stiffness for the civic and scale by
    # mass and CG position, so all cars will have approximately similar dyn behaviors
    ret.tireStiffnessFront = (tireStiffnessFront_civic * tire_stiffness_factor) * \
                             ret.mass / mass_civic * \
                             (centerToRear / ret.wheelbase) / (centerToRear_civic / wheelbase_civic)
    ret.tireStiffnessRear = (tireStiffnessRear_civic * tire_stiffness_factor) * \
                            ret.mass / mass_civic * \
                            (ret.centerToFront / ret.wheelbase) / (centerToFront_civic / wheelbase_civic)

    # no rear steering, at least on the listed cars above
    ret.steerRatioRear = 0.
    ret.steerControlType = car.CarParams.SteerControlType.torque

    # steer, gas, brake limitations VS speed
    ret.steerMaxBP = [16. * CV.KPH_TO_MS, 45. * CV.KPH_TO_MS]  # breakpoints at 1 and 40 kph
    ret.steerMaxV = [1., 1.]  # 2/3rd torque allowed above 45 kph
    ret.gasMaxBP = [0.]
    #ret.gasMaxV = [0.2]
    ret.brakeMaxBP = [5., 20.]
    ret.brakeMaxV = [1., 0.8]

    ret.enableCamera = not check_ecu_msgs(fingerprint, ECU.CAM)
    ret.enableDsu = not check_ecu_msgs(fingerprint, ECU.DSU)
    ret.enableApgs = False #not check_ecu_msgs(fingerprint, ECU.APGS)
    cloudlog.warn("ECU Camera Simulated: %r", ret.enableCamera)
    cloudlog.warn("ECU DSU Simulated: %r", ret.enableDsu)
    cloudlog.warn("ECU APGS Simulated: %r", ret.enableApgs)
    cloudlog.warn("ECU Gas Interceptor: %r", ret.enableGasInterceptor)

    ret.steerLimitAlert = False
    ret.stoppingControl = False
    ret.startAccel = 0.0

    ret.longitudinalKpBP = [0., 5., 35.]
<<<<<<< HEAD
    
=======
    ret.longitudinalKpV = [3.6, 2.4, 1.5]
>>>>>>> a535699e
    ret.longitudinalKiBP = [0., 35.]
    ret.longitudinalKiV = [0.54, 0.36]

    return ret
    

    return ret

  # returns a car.CarState
  def update(self, c):
    # ******************* do can recv *******************
    canMonoTimes = []

    self.cp.update(int(sec_since_boot() * 1e9), False)

    self.CS.update(self.cp)

    # create message
    ret = car.CarState.new_message()

    # speeds
    ret.vEgo = self.CS.v_ego
    ret.vEgoRaw = self.CS.v_ego_raw
    ret.aEgo = self.CS.a_ego
    ret.yawRate = self.VM.yaw_rate(self.CS.angle_steers * CV.DEG_TO_RAD, self.CS.v_ego)
    ret.standstill = self.CS.standstill
    ret.wheelSpeeds.fl = self.CS.v_wheel_fl
    ret.wheelSpeeds.fr = self.CS.v_wheel_fr
    ret.wheelSpeeds.rl = self.CS.v_wheel_rl
    ret.wheelSpeeds.rr = self.CS.v_wheel_rr

    # gear shifter
    ret.gearShifter = self.CS.gear_shifter

    # gas pedal
    ret.gas = self.CS.car_gas
    if self.CP.enableGasInterceptor:
      # use interceptor values to disengage on pedal press
      ret.gasPressed = self.CS.pedal_gas > 15
    else:
      ret.gasPressed = self.CS.pedal_gas > 0

    # brake pedal
    ret.brake = self.CS.user_brake
    ret.brakePressed = self.CS.brake_pressed != 0
    ret.brakeLights = self.CS.brake_lights

    # steering wheel
    ret.steeringAngle = self.CS.angle_steers
    ret.steeringRate = self.CS.angle_steers_rate

    ret.steeringTorque = self.CS.steer_torque_driver
    ret.steeringPressed = self.CS.steer_override

    # cruise state
    ret.cruiseState.enabled = self.CS.pcm_acc_status != 0
    ret.cruiseState.speed = self.CS.v_cruise_pcm * CV.KPH_TO_MS
    ret.cruiseState.available = bool(self.CS.main_on)
    ret.cruiseState.speedOffset = 0.
    if self.CP.carFingerprint in [CAR.RAV4H, CAR.HIGHLANDERH, CAR.HIGHLANDER] or self.CP.enableGasInterceptor:
      # ignore standstill in hybrid vehicles, since pcm allows to restart without
      # receiving any special command
      # also if interceptor is detected
      ret.cruiseState.standstill = False
    else:
      ret.cruiseState.standstill = self.CS.pcm_acc_status == 7

    buttonEvents = []
    if self.CS.left_blinker_on != self.CS.prev_left_blinker_on:
      be = car.CarState.ButtonEvent.new_message()
      be.type = 'leftBlinker'
      be.pressed = self.CS.left_blinker_on != 0
      buttonEvents.append(be)

    if self.CS.right_blinker_on != self.CS.prev_right_blinker_on:
      be = car.CarState.ButtonEvent.new_message()
      be.type = 'rightBlinker'
      be.pressed = self.CS.right_blinker_on != 0
      buttonEvents.append(be)

    ret.buttonEvents = buttonEvents
    ret.leftBlinker = bool(self.CS.left_blinker_on)
    ret.rightBlinker = bool(self.CS.right_blinker_on)
    ret.blindspot = self.CS.blind_spot_on
    ret.blindspotside = self.CS.blind_spot_side
    ret.blindspotonprev =self.CS.blind_spot_on_prev
    ret.doorOpen = not self.CS.door_all_closed
    ret.seatbeltUnlatched = not self.CS.seatbelt

    ret.genericToggle = self.CS.generic_toggle
    ret.laneDepartureToggle = self.CS.lane_departure_toggle_on
    ret.distanceToggle = self.CS.distance_toggle
    ret.accSlowToggle = self.CS.acc_slow_on
    ret.readdistancelines = self.CS.read_distance_lines
    ret.gasbuttonstatus = self.CS.cstm_btns.get_button_status("gas")
    
    # events
    events = []
    if not self.CS.can_valid:
      self.can_invalid_count += 1
      if self.can_invalid_count >= 5:
        events.append(create_event('commIssue', [ET.NO_ENTRY, ET.IMMEDIATE_DISABLE]))
    else:
      self.can_invalid_count = 0
    if not ret.gearShifter == 'drive' and self.CP.enableDsu:
      events.append(create_event('wrongGear', [ET.NO_ENTRY, ET.SOFT_DISABLE]))
    if ret.doorOpen:
      events.append(create_event('doorOpen', [ET.NO_ENTRY, ET.SOFT_DISABLE]))
    if ret.seatbeltUnlatched:
      events.append(create_event('seatbeltNotLatched', [ET.NO_ENTRY, ET.SOFT_DISABLE]))
    if self.CS.esp_disabled and self.CP.enableDsu:
      events.append(create_event('espDisabled', [ET.NO_ENTRY, ET.SOFT_DISABLE]))
    if not self.CS.main_on and self.CP.enableDsu:
      events.append(create_event('wrongCarMode', [ET.NO_ENTRY, ET.USER_DISABLE]))
    if ret.gearShifter == 'reverse' and self.CP.enableDsu:
      events.append(create_event('reverseGear', [ET.NO_ENTRY, ET.IMMEDIATE_DISABLE]))
    if self.CS.steer_error:
      events.append(create_event('steerTempUnavailable', [ET.NO_ENTRY, ET.WARNING]))
    if self.CS.low_speed_lockout and self.CP.enableDsu:
      events.append(create_event('lowSpeedLockout', [ET.NO_ENTRY, ET.PERMANENT]))
    if ret.vEgo < self.CP.minEnableSpeed and self.CP.enableDsu:
      events.append(create_event('speedTooLow', [ET.NO_ENTRY]))
      if c.actuators.gas > 0.1:
        # some margin on the actuator to not false trigger cancellation while stopping
        events.append(create_event('speedTooLow', [ET.IMMEDIATE_DISABLE]))
      if ret.vEgo < 0.001:
        # while in standstill, send a user alert
        events.append(create_event('manualRestart', [ET.WARNING]))

    # enable request in prius is simple, as we activate when Toyota is active (rising edge)
    if ret.cruiseState.enabled and not self.cruise_enabled_prev:
      events.append(create_event('pcmEnable', [ET.ENABLE]))
    elif not ret.cruiseState.enabled:
      events.append(create_event('pcmDisable', [ET.USER_DISABLE]))

    # disable on pedals rising edge or when brake is pressed and speed isn't zero
    if (ret.gasPressed and not self.gas_pressed_prev) or \
       (ret.brakePressed and (not self.brake_pressed_prev or ret.vEgo > 0.001)):
      events.append(create_event('pedalPressed', [ET.NO_ENTRY, ET.USER_DISABLE]))

    if ret.gasPressed:
      events.append(create_event('pedalPressed', [ET.PRE_ENABLE]))

    ret.events = events
    ret.canMonoTimes = canMonoTimes

    self.gas_pressed_prev = ret.gasPressed
    self.brake_pressed_prev = ret.brakePressed
    self.cruise_enabled_prev = ret.cruiseState.enabled

    return ret.as_reader()

  # pass in a car.CarControl
  # to be called @ 100hz
  def apply(self, c, perception_state=log.Live20Data.new_message()):

    self.CC.update(self.sendcan, c.enabled, self.CS, self.frame,
                   c.actuators, c.cruiseControl.cancel, c.hudControl.visualAlert,
                   c.hudControl.audibleAlert)

    self.frame += 1
    return False<|MERGE_RESOLUTION|>--- conflicted
+++ resolved
@@ -274,11 +274,7 @@
     ret.startAccel = 0.0
 
     ret.longitudinalKpBP = [0., 5., 35.]
-<<<<<<< HEAD
-    
-=======
     ret.longitudinalKpV = [3.6, 2.4, 1.5]
->>>>>>> a535699e
     ret.longitudinalKiBP = [0., 35.]
     ret.longitudinalKiV = [0.54, 0.36]
 
