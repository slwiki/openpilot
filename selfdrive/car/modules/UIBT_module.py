#library to work with buttons and ui.c via buttons.msg file
import struct
from ctypes import create_string_buffer
import os
import pickle
from datetime import datetime


class UIButton:
    def __init__(self, btn_name, btn_label, btn_status, btn_label2, btn_index):
        self.btn_name = btn_name
        self.btn_label = btn_label
        self.btn_label2 = btn_label2
        self.btn_status = btn_status
        self.btn_index = btn_index


class UIButtons:
    def write_buttons_out_file(self):
<<<<<<< HEAD
        if self.hasChanges:
            fo = open(self.buttons_status_out_path, buttons_file_rw)
            for btn in self.btns:
                btn_status = 1 if btn.btn_status > 0 else 0
                fo.write(struct.pack("B",btn_status + 48))
            fo.close()
        self.hasChanges = False
=======
        try:
            with open(self.buttons_status_out_path, "wb") as fo:
                pickle.dump(self.btns, fo)
        except Exception as e:
            print "Failed to write button file %s" % self.buttons_status_out_path
            print str(e)
>>>>>>> 15e3a37d

    def read_buttons_out_file(self):
        if os.path.exists(self.buttons_status_out_path):
            try:
                with open(self.buttons_status_out_path, "rb") as fo:
                    self.btns = pickle.load(fo)
                    self.btn_map = self._map_buttons(self.btns)
                return True
            except Exception as e:
                print "Failed to read button file %s" % self.buttons_status_out_path
                print str(e)
        return False

    def send_button_info(self):
        if self.isLive:
            for btn in self.btns:
                self.CS.UE.uiButtonInfoEvent(btn.btn_index,
                                             btn.btn_name,
                                             btn.btn_label,
                                             btn.btn_status,
                                             btn.btn_label2)

    def __init__(self, carstate, car, folder):
        self.isLive = False
        self.CS = carstate
        self.car_folder = folder
        self.car_name = car
        self.buttons_status_out_path = "/data/openpilot/selfdrive/car/"+self.car_folder+"/buttons.pickle"
        self.btns = []
        self.btn_map = {}
        self.last_in_read_time = datetime.min 
        if not self.read_buttons_out_file():
            # there is no file, create it
            self.btns = self.CS.init_ui_buttons()
            self.btn_map = self._map_buttons(self.btns)
            self.write_buttons_out_file()
        # send events to initiate UI
        self.isLive = True
        self.send_button_info()
        self.CS.UE.uiSetCarEvent(self.car_folder, self.car_name)

    def get_button(self, btn_name):
        if btn_name in self.btn_map:
            return self.btn_map[btn_name]
        else:
            return None

    def get_button_status(self, btn_name):
        if btn_name in self.btn_map:
            return self.btn_map[btn_name].btn_status
        else:
            return -1

<<<<<<< HEAD
    def set_button_status(self,btn_name,btn_status):
        btn = self.get_button(btn_name)
        if btn:
            #if we change from enable to disable or the other way, save to file
            if btn.btn_status * btn_status == 0 and btn.btn_status != btn_status:
                self.hasChanges = True
            btn.btn_status = btn_status
            self.CS.UE.uiButtonInfoEvent(self.btns.index(btn),btn.btn_name, \
                btn.btn_label,btn.btn_status,btn.btn_label2)
        if self.hasChanges:
            self.write_buttons_out_file()

    def set_button_status_from_ui(self,id,btn_status):
        old_btn_status = self.btns[id].btn_status
        if old_btn_status * btn_status == 0 and old_btn_status != btn_status:
            self.hasChanges = True
        self.CS.update_ui_buttons(id,btn_status)
        new_btn_status = self.btns[id].btn_status
        if new_btn_status * btn_status == 0 and new_btn_status != btn_status:
            self.hasChanges = True
        if self.hasChanges:
            self.CS.UE.uiButtonInfoEvent(id,self.btns[id].btn_name, \
                    self.btns[id].btn_label,self.btns[id].btn_status,self.btns[id].btn_label2)
=======
    def set_button_status(self, btn_name, btn_status):
        btn = self.get_button(btn_name)
        if btn and btn.btn_status != btn_status:
            btn.btn_status = btn_status
            self.CS.UE.uiButtonInfoEvent(btn.btn_index,
                                         btn.btn_name,
                                         btn.btn_label,
                                         btn.btn_status,
                                         btn.btn_label2)
            self.write_buttons_out_file()

    def set_button_status_from_ui(self, id, btn_status):
        if self.btns[id].btn_status != btn_status:
            self.CS.update_ui_buttons(id, btn_status)
            self.CS.UE.uiButtonInfoEvent(id,
                                         self.btns[id].btn_name,
                                         self.btns[id].btn_label,
                                         self.btns[id].btn_status,
                                         self.btns[id].btn_label2)
>>>>>>> 15e3a37d
            self.write_buttons_out_file()
        

    def get_button_label2(self, btn_name):
        if btn_name in self.btn_map:
            return self.btn_map[btn_name].btn_label2
        else:
            return -1
            
    # Convert the button list to a map, keyed based on btn_name. Allows o(1)
    # lookup time for buttons based on name.
    def _map_buttons(self, btn_list):
        btn_map = {}
        for btn in btn_list:
            btn_map[btn.btn_name] = btn
        return btn_map
<|MERGE_RESOLUTION|>--- conflicted
+++ resolved
@@ -1,149 +1,118 @@
-#library to work with buttons and ui.c via buttons.msg file
-import struct
-from ctypes import create_string_buffer
-import os
-import pickle
-from datetime import datetime
-
-
-class UIButton:
-    def __init__(self, btn_name, btn_label, btn_status, btn_label2, btn_index):
-        self.btn_name = btn_name
-        self.btn_label = btn_label
-        self.btn_label2 = btn_label2
-        self.btn_status = btn_status
-        self.btn_index = btn_index
-
-
-class UIButtons:
-    def write_buttons_out_file(self):
-<<<<<<< HEAD
-        if self.hasChanges:
-            fo = open(self.buttons_status_out_path, buttons_file_rw)
-            for btn in self.btns:
-                btn_status = 1 if btn.btn_status > 0 else 0
-                fo.write(struct.pack("B",btn_status + 48))
-            fo.close()
-        self.hasChanges = False
-=======
-        try:
-            with open(self.buttons_status_out_path, "wb") as fo:
-                pickle.dump(self.btns, fo)
-        except Exception as e:
-            print "Failed to write button file %s" % self.buttons_status_out_path
-            print str(e)
->>>>>>> 15e3a37d
-
-    def read_buttons_out_file(self):
-        if os.path.exists(self.buttons_status_out_path):
-            try:
-                with open(self.buttons_status_out_path, "rb") as fo:
-                    self.btns = pickle.load(fo)
-                    self.btn_map = self._map_buttons(self.btns)
-                return True
-            except Exception as e:
-                print "Failed to read button file %s" % self.buttons_status_out_path
-                print str(e)
-        return False
-
-    def send_button_info(self):
-        if self.isLive:
-            for btn in self.btns:
-                self.CS.UE.uiButtonInfoEvent(btn.btn_index,
-                                             btn.btn_name,
-                                             btn.btn_label,
-                                             btn.btn_status,
-                                             btn.btn_label2)
-
-    def __init__(self, carstate, car, folder):
-        self.isLive = False
-        self.CS = carstate
-        self.car_folder = folder
-        self.car_name = car
-        self.buttons_status_out_path = "/data/openpilot/selfdrive/car/"+self.car_folder+"/buttons.pickle"
-        self.btns = []
-        self.btn_map = {}
-        self.last_in_read_time = datetime.min 
-        if not self.read_buttons_out_file():
-            # there is no file, create it
-            self.btns = self.CS.init_ui_buttons()
-            self.btn_map = self._map_buttons(self.btns)
-            self.write_buttons_out_file()
-        # send events to initiate UI
-        self.isLive = True
-        self.send_button_info()
-        self.CS.UE.uiSetCarEvent(self.car_folder, self.car_name)
-
-    def get_button(self, btn_name):
-        if btn_name in self.btn_map:
-            return self.btn_map[btn_name]
-        else:
-            return None
-
-    def get_button_status(self, btn_name):
-        if btn_name in self.btn_map:
-            return self.btn_map[btn_name].btn_status
-        else:
-            return -1
-
-<<<<<<< HEAD
-    def set_button_status(self,btn_name,btn_status):
-        btn = self.get_button(btn_name)
-        if btn:
-            #if we change from enable to disable or the other way, save to file
-            if btn.btn_status * btn_status == 0 and btn.btn_status != btn_status:
-                self.hasChanges = True
-            btn.btn_status = btn_status
-            self.CS.UE.uiButtonInfoEvent(self.btns.index(btn),btn.btn_name, \
-                btn.btn_label,btn.btn_status,btn.btn_label2)
-        if self.hasChanges:
-            self.write_buttons_out_file()
-
-    def set_button_status_from_ui(self,id,btn_status):
-        old_btn_status = self.btns[id].btn_status
-        if old_btn_status * btn_status == 0 and old_btn_status != btn_status:
-            self.hasChanges = True
-        self.CS.update_ui_buttons(id,btn_status)
-        new_btn_status = self.btns[id].btn_status
-        if new_btn_status * btn_status == 0 and new_btn_status != btn_status:
-            self.hasChanges = True
-        if self.hasChanges:
-            self.CS.UE.uiButtonInfoEvent(id,self.btns[id].btn_name, \
-                    self.btns[id].btn_label,self.btns[id].btn_status,self.btns[id].btn_label2)
-=======
-    def set_button_status(self, btn_name, btn_status):
-        btn = self.get_button(btn_name)
-        if btn and btn.btn_status != btn_status:
-            btn.btn_status = btn_status
-            self.CS.UE.uiButtonInfoEvent(btn.btn_index,
-                                         btn.btn_name,
-                                         btn.btn_label,
-                                         btn.btn_status,
-                                         btn.btn_label2)
-            self.write_buttons_out_file()
-
-    def set_button_status_from_ui(self, id, btn_status):
-        if self.btns[id].btn_status != btn_status:
-            self.CS.update_ui_buttons(id, btn_status)
-            self.CS.UE.uiButtonInfoEvent(id,
-                                         self.btns[id].btn_name,
-                                         self.btns[id].btn_label,
-                                         self.btns[id].btn_status,
-                                         self.btns[id].btn_label2)
->>>>>>> 15e3a37d
-            self.write_buttons_out_file()
-        
-
-    def get_button_label2(self, btn_name):
-        if btn_name in self.btn_map:
-            return self.btn_map[btn_name].btn_label2
-        else:
-            return -1
-            
-    # Convert the button list to a map, keyed based on btn_name. Allows o(1)
-    # lookup time for buttons based on name.
-    def _map_buttons(self, btn_list):
-        btn_map = {}
-        for btn in btn_list:
-            btn_map[btn.btn_name] = btn
-        return btn_map
+#library to work with buttons and ui.c via buttons.msg file
+import struct
+from ctypes import create_string_buffer
+import os
+import pickle
+from datetime import datetime
+
+
+class UIButton:
+    def __init__(self, btn_name, btn_label, btn_status, btn_label2, btn_index):
+        self.btn_name = btn_name
+        self.btn_label = btn_label
+        self.btn_label2 = btn_label2
+        self.btn_status = btn_status
+        self.btn_index = btn_index
+
+
+class UIButtons:
+    def write_buttons_out_file(self):
+        if self.hasChanges:
+            fo = open(self.buttons_status_out_path, buttons_file_rw)
+            for btn in self.btns:
+                btn_status = 1 if btn.btn_status > 0 else 0
+                fo.write(struct.pack("B",btn_status + 48))
+            fo.close()
+        self.hasChanges = False
+
+    def read_buttons_out_file(self):
+        if os.path.exists(self.buttons_status_out_path):
+            try:
+                with open(self.buttons_status_out_path, "rb") as fo:
+                    self.btns = pickle.load(fo)
+                    self.btn_map = self._map_buttons(self.btns)
+                return True
+            except Exception as e:
+                print "Failed to read button file %s" % self.buttons_status_out_path
+                print str(e)
+        return False
+
+    def send_button_info(self):
+        if self.isLive:
+            for btn in self.btns:
+                self.CS.UE.uiButtonInfoEvent(btn.btn_index,
+                                             btn.btn_name,
+                                             btn.btn_label,
+                                             btn.btn_status,
+                                             btn.btn_label2)
+
+    def __init__(self, carstate, car, folder):
+        self.isLive = False
+        self.CS = carstate
+        self.car_folder = folder
+        self.car_name = car
+        self.buttons_status_out_path = "/data/openpilot/selfdrive/car/"+self.car_folder+"/buttons.pickle"
+        self.btns = []
+        self.btn_map = {}
+        self.last_in_read_time = datetime.min 
+        if not self.read_buttons_out_file():
+            # there is no file, create it
+            self.btns = self.CS.init_ui_buttons()
+            self.btn_map = self._map_buttons(self.btns)
+            self.write_buttons_out_file()
+        # send events to initiate UI
+        self.isLive = True
+        self.send_button_info()
+        self.CS.UE.uiSetCarEvent(self.car_folder, self.car_name)
+
+    def get_button(self, btn_name):
+        if btn_name in self.btn_map:
+            return self.btn_map[btn_name]
+        else:
+            return None
+
+    def get_button_status(self, btn_name):
+        if btn_name in self.btn_map:
+            return self.btn_map[btn_name].btn_status
+        else:
+            return -1
+
+    def set_button_status(self,btn_name,btn_status):
+        btn = self.get_button(btn_name)
+        if btn:
+            #if we change from enable to disable or the other way, save to file
+            if btn.btn_status * btn_status == 0 and btn.btn_status != btn_status:
+                self.hasChanges = True
+            btn.btn_status = btn_status
+            self.CS.UE.uiButtonInfoEvent(self.btns.index(btn),btn.btn_name, \
+                btn.btn_label,btn.btn_status,btn.btn_label2)
+        if self.hasChanges:
+            self.write_buttons_out_file()
+
+    def set_button_status_from_ui(self,id,btn_status):
+        old_btn_status = self.btns[id].btn_status
+        if old_btn_status * btn_status == 0 and old_btn_status != btn_status:
+            self.hasChanges = True
+        self.CS.update_ui_buttons(id,btn_status)
+        new_btn_status = self.btns[id].btn_status
+        if new_btn_status * btn_status == 0 and new_btn_status != btn_status:
+            self.hasChanges = True
+        if self.hasChanges:
+            self.CS.UE.uiButtonInfoEvent(id,self.btns[id].btn_name, \
+                    self.btns[id].btn_label,self.btns[id].btn_status,self.btns[id].btn_label2)
+            self.write_buttons_out_file()
+        
+
+    def get_button_label2(self, btn_name):
+        if btn_name in self.btn_map:
+            return self.btn_map[btn_name].btn_label2
+        else:
+            return -1
+            
+    # Convert the button list to a map, keyed based on btn_name. Allows o(1)
+    # lookup time for buttons based on name.
+    def _map_buttons(self, btn_list):
+        btn_map = {}
+        for btn in btn_list:
+            btn_map[btn.btn_name] = btn
+        return btn_map